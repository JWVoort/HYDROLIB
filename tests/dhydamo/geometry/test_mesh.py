--- conflicted
+++ resolved
@@ -444,81 +444,11 @@
 
 
 @pytest.mark.plots
-<<<<<<< HEAD
-def test_links1d2d_add_links_2d_to_1d_embedded():
-=======
 def test_links1d2d_add_links_1d_to_2d():
->>>>>>> 8029a2e0
 
     network, within, branchids = _prepare_1d2d_mesh()
 
     # Generate all links
-<<<<<<< HEAD
-    mesh.links1d2d_add_links_2d_to_1d_embedded(network)
-    assert len(network._link1d2d.link1d2d) == 35
-    network._link1d2d.clear()
-
-    # TODO: The node mask does not seem to work. Fix in meshkernel
-    # Generate links within polygon, with smaller distance factor, with max length, and for the first branch
-    # mesh.links1d2d_add_links_2d_to_1d_embedded(
-    #     network, within=within, branchids=[branchids[0]]
-    # )
-    # assert len(network._link1d2d.link1d2d) == 22
-    # network._link1d2d.clear()
-
-    # Generate links within polygon
-    mesh.links1d2d_add_links_2d_to_1d_embedded(network, within=within)
-    assert len(network._link1d2d.link1d2d) == 22
-
-    # Plot to verify
-    fig, ax = plt.subplots(figsize=(5, 5))
-
-    viz.plot_network(network, ax=ax)
-
-    for polygon in common.as_polygon_list(within):
-        ax.fill(*polygon.exterior.coords.xy, color="g", ls="-", lw=0, alpha=0.05)
-        ax.plot(*polygon.exterior.coords.xy, color="g", ls="-", lw=0.5)
-    ax.set_aspect(1.0)
-    ax.autoscale_view()
-
-    plt.show()
-
-
-@pytest.mark.plots
-def test_links1d2d_add_links_2d_to_1d_lateral():
-
-    network, within, branchids = _prepare_1d2d_mesh()
-
-    # Generate all links
-    mesh.links1d2d_add_links_2d_to_1d_lateral(network)
-    assert len(network._link1d2d.link1d2d) == 55
-    network._link1d2d.clear()
-
-    # Generate links within polygon and with smaller distance factor
-    mesh.links1d2d_add_links_2d_to_1d_lateral(network, within=within, dist_factor=1.5)
-    assert len(network._link1d2d.link1d2d) == 31
-    network._link1d2d.clear()
-
-    # Generate links within polygon, with smaller distance factor, and with max length
-    mesh.links1d2d_add_links_2d_to_1d_lateral(
-        network, within=within, dist_factor=1.5, max_length=2
-    )
-    assert len(network._link1d2d.link1d2d) == 20
-    network._link1d2d.clear()
-
-    # Generate links within polygon, with smaller distance factor, with max length, and for the first branch
-    mesh.links1d2d_add_links_2d_to_1d_lateral(
-        network, within=within, dist_factor=1.5, max_length=2, branchids=[branchids[0]]
-    )
-    assert len(network._link1d2d.link1d2d) == 11
-    network._link1d2d.clear()
-
-    # Generate links within polygon
-    mesh.links1d2d_add_links_2d_to_1d_lateral(network, within=within)
-    assert len(network._link1d2d.link1d2d) == 47
-
-    # Plot the final result verify
-=======
     mesh.links1d2d_add_links_1d_to_2d(network)
     assert len(network._link1d2d.link1d2d) == 33
     network._link1d2d.clear()
@@ -540,7 +470,6 @@
     assert len(network._link1d2d.link1d2d) == 28
 
     # Plot to verify
->>>>>>> 8029a2e0
     fig, ax = plt.subplots(figsize=(5, 5))
 
     viz.plot_network(network, ax=ax)
